/***************************************************************************
 *   Copyright (c) 2011 Juergen Riegel <FreeCAD@juergen-riegel.net>        *
 *                                                                         *
 *   This file is part of the FreeCAD CAx development system.              *
 *                                                                         *
 *   This library is free software; you can redistribute it and/or         *
 *   modify it under the terms of the GNU Library General Public           *
 *   License as published by the Free Software Foundation; either          *
 *   version 2 of the License, or (at your option) any later version.      *
 *                                                                         *
 *   This library  is distributed in the hope that it will be useful,      *
 *   but WITHOUT ANY WARRANTY; without even the implied warranty of        *
 *   MERCHANTABILITY or FITNESS FOR A PARTICULAR PURPOSE.  See the         *
 *   GNU Library General Public License for more details.                  *
 *                                                                         *
 *   You should have received a copy of the GNU Library General Public     *
 *   License along with this library; see the file COPYING.LIB. If not,    *
 *   write to the Free Software Foundation, Inc., 59 Temple Place,         *
 *   Suite 330, Boston, MA  02111-1307, USA                                *
 *                                                                         *
 ***************************************************************************/


#include "PreCompiled.h"
#ifndef _PreComp_
# include <Standard_Failure.hxx>
#endif

#include <App/FeaturePythonPyImp.h>
#include <Mod/Part/App/modelRefine.h>

#include "FeatureAddSub.h"
#include "FeaturePy.h"


using namespace PartDesign;

namespace PartDesign {

extern bool getPDRefineModelParameter();

PROPERTY_SOURCE(PartDesign::FeatureAddSub, PartDesign::FeatureRefine)

FeatureAddSub::FeatureAddSub()
{
    ADD_PROPERTY(AddSubShape,(TopoDS_Shape()));
<<<<<<< HEAD
=======
    ADD_PROPERTY_TYPE(Refine,(0),"Part Design",(App::PropertyType)(App::Prop_None),"Refine shape (clean up redundant edges) after adding/subtracting");
    this->Refine.setValue(getPDRefineModelParameter());
>>>>>>> 836ad91f
}

FeatureAddSub::Type FeatureAddSub::getAddSubType()
{
    return addSubType;
}

short FeatureAddSub::mustExecute() const
{
    if (Refine.isTouched())
        return 1;
    return PartDesign::Feature::mustExecute();
}

<<<<<<< HEAD
=======

bool FeatureAddSub::onlyHasToRefine() const
{
    if( ! Refine.isTouched()){
        return false;
    }
    if (rawShape.isNull()){
        return false;
    }
    std::vector<App::Property*> propList;
    getPropertyList(propList);
    for (auto prop : propList){
        if (prop != &Refine
            /*&& prop != &SuppressedShape*/
            && prop->isTouched()){
            return false;
        }
    }
    return true;
}



TopoShape FeatureAddSub::refineShapeIfActive(const TopoShape& oldShape, const RefineErrorPolicy onError) const
{
    if (this->Refine.getValue()) {
        TopoShape shape(oldShape);
        //        this->fixShape(shape);        // Todo:  Not clear that this is required
        try{
            return shape.makeElementRefine();
        }
        catch (Standard_Failure& err) {
            if(onError == RefineErrorPolicy::Warn){
                Base::Console().Warning((std::string("Refine failed: ") + err.GetMessageString()).c_str());
            } else {
                throw;
            }
        }
    }
    return oldShape;
}

>>>>>>> 836ad91f
void FeatureAddSub::getAddSubShape(Part::TopoShape &addShape, Part::TopoShape &subShape)
{
    if (addSubType == Additive)
        addShape = AddSubShape.getShape();
    else if (addSubType == Subtractive)
        subShape = AddSubShape.getShape();
}

}

namespace App {
/// @cond DOXERR
PROPERTY_SOURCE_TEMPLATE(PartDesign::FeatureAddSubPython, PartDesign::FeatureAddSub)
template<> const char* PartDesign::FeatureAddSubPython::getViewProviderName() const {
    return "PartDesignGui::ViewProviderPython";
}
template<> PyObject* PartDesign::FeatureAddSubPython::getPyObject() {
    if (PythonObject.is(Py::_None())) {
        // ref counter is set to 1
        PythonObject = Py::Object(new FeaturePythonPyT<PartDesign::FeaturePy>(this),true);
    }
    return Py::new_reference_to(PythonObject);
}
/// @endcond

// explicit template instantiation
template class PartDesignExport FeaturePythonT<PartDesign::FeatureAddSub>;
}


namespace PartDesign {

PROPERTY_SOURCE(PartDesign::FeatureAdditivePython, PartDesign::FeatureAddSubPython)

FeatureAdditivePython::FeatureAdditivePython()
{
    addSubType = Additive;
}

FeatureAdditivePython::~FeatureAdditivePython() = default;


PROPERTY_SOURCE(PartDesign::FeatureSubtractivePython, PartDesign::FeatureAddSubPython)

FeatureSubtractivePython::FeatureSubtractivePython()
{
    addSubType = Subtractive;
}

FeatureSubtractivePython::~FeatureSubtractivePython() = default;

}
<|MERGE_RESOLUTION|>--- conflicted
+++ resolved
@@ -1,162 +1,112 @@
-/***************************************************************************
- *   Copyright (c) 2011 Juergen Riegel <FreeCAD@juergen-riegel.net>        *
- *                                                                         *
- *   This file is part of the FreeCAD CAx development system.              *
- *                                                                         *
- *   This library is free software; you can redistribute it and/or         *
- *   modify it under the terms of the GNU Library General Public           *
- *   License as published by the Free Software Foundation; either          *
- *   version 2 of the License, or (at your option) any later version.      *
- *                                                                         *
- *   This library  is distributed in the hope that it will be useful,      *
- *   but WITHOUT ANY WARRANTY; without even the implied warranty of        *
- *   MERCHANTABILITY or FITNESS FOR A PARTICULAR PURPOSE.  See the         *
- *   GNU Library General Public License for more details.                  *
- *                                                                         *
- *   You should have received a copy of the GNU Library General Public     *
- *   License along with this library; see the file COPYING.LIB. If not,    *
- *   write to the Free Software Foundation, Inc., 59 Temple Place,         *
- *   Suite 330, Boston, MA  02111-1307, USA                                *
- *                                                                         *
- ***************************************************************************/
-
-
-#include "PreCompiled.h"
-#ifndef _PreComp_
-# include <Standard_Failure.hxx>
-#endif
-
-#include <App/FeaturePythonPyImp.h>
-#include <Mod/Part/App/modelRefine.h>
-
-#include "FeatureAddSub.h"
-#include "FeaturePy.h"
-
-
-using namespace PartDesign;
-
-namespace PartDesign {
-
-extern bool getPDRefineModelParameter();
-
-PROPERTY_SOURCE(PartDesign::FeatureAddSub, PartDesign::FeatureRefine)
-
-FeatureAddSub::FeatureAddSub()
-{
-    ADD_PROPERTY(AddSubShape,(TopoDS_Shape()));
-<<<<<<< HEAD
-=======
-    ADD_PROPERTY_TYPE(Refine,(0),"Part Design",(App::PropertyType)(App::Prop_None),"Refine shape (clean up redundant edges) after adding/subtracting");
-    this->Refine.setValue(getPDRefineModelParameter());
->>>>>>> 836ad91f
-}
-
-FeatureAddSub::Type FeatureAddSub::getAddSubType()
-{
-    return addSubType;
-}
-
-short FeatureAddSub::mustExecute() const
-{
-    if (Refine.isTouched())
-        return 1;
-    return PartDesign::Feature::mustExecute();
-}
-
-<<<<<<< HEAD
-=======
-
-bool FeatureAddSub::onlyHasToRefine() const
-{
-    if( ! Refine.isTouched()){
-        return false;
-    }
-    if (rawShape.isNull()){
-        return false;
-    }
-    std::vector<App::Property*> propList;
-    getPropertyList(propList);
-    for (auto prop : propList){
-        if (prop != &Refine
-            /*&& prop != &SuppressedShape*/
-            && prop->isTouched()){
-            return false;
-        }
-    }
-    return true;
-}
-
-
-
-TopoShape FeatureAddSub::refineShapeIfActive(const TopoShape& oldShape, const RefineErrorPolicy onError) const
-{
-    if (this->Refine.getValue()) {
-        TopoShape shape(oldShape);
-        //        this->fixShape(shape);        // Todo:  Not clear that this is required
-        try{
-            return shape.makeElementRefine();
-        }
-        catch (Standard_Failure& err) {
-            if(onError == RefineErrorPolicy::Warn){
-                Base::Console().Warning((std::string("Refine failed: ") + err.GetMessageString()).c_str());
-            } else {
-                throw;
-            }
-        }
-    }
-    return oldShape;
-}
-
->>>>>>> 836ad91f
-void FeatureAddSub::getAddSubShape(Part::TopoShape &addShape, Part::TopoShape &subShape)
-{
-    if (addSubType == Additive)
-        addShape = AddSubShape.getShape();
-    else if (addSubType == Subtractive)
-        subShape = AddSubShape.getShape();
-}
-
-}
-
-namespace App {
-/// @cond DOXERR
-PROPERTY_SOURCE_TEMPLATE(PartDesign::FeatureAddSubPython, PartDesign::FeatureAddSub)
-template<> const char* PartDesign::FeatureAddSubPython::getViewProviderName() const {
-    return "PartDesignGui::ViewProviderPython";
-}
-template<> PyObject* PartDesign::FeatureAddSubPython::getPyObject() {
-    if (PythonObject.is(Py::_None())) {
-        // ref counter is set to 1
-        PythonObject = Py::Object(new FeaturePythonPyT<PartDesign::FeaturePy>(this),true);
-    }
-    return Py::new_reference_to(PythonObject);
-}
-/// @endcond
-
-// explicit template instantiation
-template class PartDesignExport FeaturePythonT<PartDesign::FeatureAddSub>;
-}
-
-
-namespace PartDesign {
-
-PROPERTY_SOURCE(PartDesign::FeatureAdditivePython, PartDesign::FeatureAddSubPython)
-
-FeatureAdditivePython::FeatureAdditivePython()
-{
-    addSubType = Additive;
-}
-
-FeatureAdditivePython::~FeatureAdditivePython() = default;
-
-
-PROPERTY_SOURCE(PartDesign::FeatureSubtractivePython, PartDesign::FeatureAddSubPython)
-
-FeatureSubtractivePython::FeatureSubtractivePython()
-{
-    addSubType = Subtractive;
-}
-
-FeatureSubtractivePython::~FeatureSubtractivePython() = default;
-
-}
+/***************************************************************************
+ *   Copyright (c) 2011 Juergen Riegel <FreeCAD@juergen-riegel.net>        *
+ *                                                                         *
+ *   This file is part of the FreeCAD CAx development system.              *
+ *                                                                         *
+ *   This library is free software; you can redistribute it and/or         *
+ *   modify it under the terms of the GNU Library General Public           *
+ *   License as published by the Free Software Foundation; either          *
+ *   version 2 of the License, or (at your option) any later version.      *
+ *                                                                         *
+ *   This library  is distributed in the hope that it will be useful,      *
+ *   but WITHOUT ANY WARRANTY; without even the implied warranty of        *
+ *   MERCHANTABILITY or FITNESS FOR A PARTICULAR PURPOSE.  See the         *
+ *   GNU Library General Public License for more details.                  *
+ *                                                                         *
+ *   You should have received a copy of the GNU Library General Public     *
+ *   License along with this library; see the file COPYING.LIB. If not,    *
+ *   write to the Free Software Foundation, Inc., 59 Temple Place,         *
+ *   Suite 330, Boston, MA  02111-1307, USA                                *
+ *                                                                         *
+ ***************************************************************************/
+
+
+#include "PreCompiled.h"
+#ifndef _PreComp_
+# include <Standard_Failure.hxx>
+#endif
+
+#include <App/FeaturePythonPyImp.h>
+#include <Mod/Part/App/modelRefine.h>
+
+#include "FeatureAddSub.h"
+#include "FeaturePy.h"
+
+
+using namespace PartDesign;
+
+namespace PartDesign {
+
+extern bool getPDRefineModelParameter();
+
+PROPERTY_SOURCE(PartDesign::FeatureAddSub, PartDesign::FeatureRefine)
+
+FeatureAddSub::FeatureAddSub()
+{
+    ADD_PROPERTY(AddSubShape,(TopoDS_Shape()));
+}
+
+FeatureAddSub::Type FeatureAddSub::getAddSubType()
+{
+    return addSubType;
+}
+
+short FeatureAddSub::mustExecute() const
+{
+    if (Refine.isTouched())
+        return 1;
+    return PartDesign::Feature::mustExecute();
+}
+
+void FeatureAddSub::getAddSubShape(Part::TopoShape &addShape, Part::TopoShape &subShape)
+{
+    if (addSubType == Additive)
+        addShape = AddSubShape.getShape();
+    else if (addSubType == Subtractive)
+        subShape = AddSubShape.getShape();
+}
+
+}
+
+namespace App {
+/// @cond DOXERR
+PROPERTY_SOURCE_TEMPLATE(PartDesign::FeatureAddSubPython, PartDesign::FeatureAddSub)
+template<> const char* PartDesign::FeatureAddSubPython::getViewProviderName() const {
+    return "PartDesignGui::ViewProviderPython";
+}
+template<> PyObject* PartDesign::FeatureAddSubPython::getPyObject() {
+    if (PythonObject.is(Py::_None())) {
+        // ref counter is set to 1
+        PythonObject = Py::Object(new FeaturePythonPyT<PartDesign::FeaturePy>(this),true);
+    }
+    return Py::new_reference_to(PythonObject);
+}
+/// @endcond
+
+// explicit template instantiation
+template class PartDesignExport FeaturePythonT<PartDesign::FeatureAddSub>;
+}
+
+
+namespace PartDesign {
+
+PROPERTY_SOURCE(PartDesign::FeatureAdditivePython, PartDesign::FeatureAddSubPython)
+
+FeatureAdditivePython::FeatureAdditivePython()
+{
+    addSubType = Additive;
+}
+
+FeatureAdditivePython::~FeatureAdditivePython() = default;
+
+
+PROPERTY_SOURCE(PartDesign::FeatureSubtractivePython, PartDesign::FeatureAddSubPython)
+
+FeatureSubtractivePython::FeatureSubtractivePython()
+{
+    addSubType = Subtractive;
+}
+
+FeatureSubtractivePython::~FeatureSubtractivePython() = default;
+
+}