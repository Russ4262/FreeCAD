# SPDX-License-Identifier: LGPL-2.1-or-later

# ***************************************************************************
# *                                                                         *
# *   Copyright (c) 2011 Yorik van Havre <yorik@uncreated.net>              *
# *                                                                         *
# *   This file is part of FreeCAD.                                         *
# *                                                                         *
# *   FreeCAD is free software: you can redistribute it and/or modify it    *
# *   under the terms of the GNU Lesser General Public License as           *
# *   published by the Free Software Foundation, either version 2.1 of the  *
# *   License, or (at your option) any later version.                       *
# *                                                                         *
# *   FreeCAD is distributed in the hope that it will be useful, but        *
# *   WITHOUT ANY WARRANTY; without even the implied warranty of            *
# *   MERCHANTABILITY or FITNESS FOR A PARTICULAR PURPOSE. See the GNU      *
# *   Lesser General Public License for more details.                       *
# *                                                                         *
# *   You should have received a copy of the GNU Lesser General Public      *
# *   License along with FreeCAD. If not, see                               *
# *   <https://www.gnu.org/licenses/>.                                      *
# *                                                                         *
# ***************************************************************************

__title__  = "FreeCAD Arch API"
__author__ = "Yorik van Havre"
__url__    = "https://www.freecad.org"

## \defgroup ARCH Arch
#  \ingroup PYTHONWORKBENCHES
#  \brief Architecture and BIM tools
#
#  This module provides tools specialized in Building Information Modeling (BIM).
#  such as convenience tools to build walls, windows or structures, and
#  IFC import/export capabilities.

'''The Arch module provides tools specialized in BIM modeling.'''

import FreeCAD

if FreeCAD.GuiUp:
    import FreeCADGui
    FreeCADGui.updateLocale()

QT_TRANSLATE_NOOP = FreeCAD.Qt.QT_TRANSLATE_NOOP
translate = FreeCAD.Qt.translate


# generic functions

from ArchCommands import *
from ArchWindowPresets import *


# TODO: migrate this one

from ArchStructure import *


# make functions

def makeAxis(num=1, size=1000, name=None):
    """
    Creates an axis set in the active document.

    Parameters
    ----------
    num : int, optional
        The number of axes to create. Defaults to 1.
    size : float, optional
        The interval distance between axes. Defaults to 1000.
    name : str, optional
        The name to assign to the created axis object. Defaults to None.

    Returns
    -------
    Part::FeaturePython
        The created axis object.
    """
    import ArchAxis
    if not FreeCAD.ActiveDocument:
        FreeCAD.Console.PrintError("No active document. Aborting\n")
        return
    obj = FreeCAD.ActiveDocument.addObject("Part::FeaturePython", "Axis")
    obj.Label = name if name else translate("Arch", "Axes")
    ArchAxis._Axis(obj)
    if FreeCAD.GuiUp:
        ArchAxis._ViewProviderAxis(obj.ViewObject)
    if num:
        dist = []
        angles = []
        for i in range(num):
            if i == 0:
                dist.append(0)
            else:
                dist.append(float(size))
            angles.append(float(0))
        obj.Distances = dist
        obj.Angles = angles
    FreeCAD.ActiveDocument.recompute()
    return obj


def makeAxisSystem(axes, name=None):
    """
    Creates an axis system from the given list of axes.

    Parameters
    ----------
    axes : list of Part::FeaturePython
        A list of axis objects to include in the axis system.
    name : str, optional
        The name to assign to the created axis system. Defaults to None.

    Returns
    -------
    App::FeaturePython
        The created axis system object.
    """
    import ArchAxisSystem
    if not isinstance(axes, list):
        axes = [axes]
    obj = FreeCAD.ActiveDocument.addObject("App::FeaturePython", "AxisSystem")
    obj.Label = name if name else translate("Arch", "Axis System")
    ArchAxisSystem._AxisSystem(obj)
    obj.Axes = axes
    if FreeCAD.GuiUp:
        ArchAxisSystem._ViewProviderAxisSystem(obj.ViewObject)
    FreeCAD.ActiveDocument.recompute()
    return obj


def makeBuildingPart(objectslist=None, baseobj=None, name=None):
    """
    Creates a building part including the given objects in the list.

    Parameters
    ----------
    objectslist : list of Part::FeaturePython, optional
        A list of objects to include in the building part. Defaults to None.
    baseobj : Part::FeaturePython, optional
        The base object for the building part. Defaults to None.
    name : str, optional
        The name to assign to the created building part. Defaults to None.

    Returns
    -------
    App::GeometryPython
        The created building part object.
    """
    import ArchBuildingPart
    obj = FreeCAD.ActiveDocument.addObject("App::GeometryPython", "BuildingPart")
    #obj = FreeCAD.ActiveDocument.addObject("App::FeaturePython","BuildingPart")
    obj.Label = name if name else translate("Arch", "BuildingPart")
    ArchBuildingPart.BuildingPart(obj)
    obj.IfcType = "Building Element Part"
    if FreeCAD.GuiUp:
        ArchBuildingPart.ViewProviderBuildingPart(obj.ViewObject)
    if objectslist:
        if isinstance(objectslist, (list, tuple)):
            obj.addObjects(objectslist)
        else:
            obj.addObject(objectslist)
    return obj


def makeFloor(objectslist=None, baseobj=None, name=None):
    """
    Creates a floor/level in the active document.

    Parameters
    ----------
    objectslist : list of Part::FeaturePython, optional
        A list of objects to include in the floor. Defaults to None.
    baseobj : Part::FeaturePython, optional
        The base object for the floor. Defaults to None.
    name : str, optional
        The name to assign to the created floor. Defaults to None.

    Returns
    -------
    App::GeometryPython
        The created floor object.
    """
    obj = makeBuildingPart(objectslist)
    obj.Label = name if name else translate("Arch", "Level")
    obj.IfcType = "Building Storey"
    obj.CompositionType = "ELEMENT"
    return obj


def makeBuilding(objectslist=None, baseobj=None, name=None):
    """
    Creates a building in the active document.

    Parameters
    ----------
    objectslist : list of Part::FeaturePython, optional
        A list of objects to include in the building. Defaults to None.
    baseobj : Part::FeaturePython, optional
        The base object for the building. Defaults to None.
    name : str, optional
        The name to assign to the created building. Defaults to None.

    Returns
    -------
    App::GeometryPython
        The created building object.
    """
    import ArchBuildingPart
    obj = makeBuildingPart(objectslist)
    obj.Label = name if name else translate("Arch", "Building")
    obj.IfcType = "Building"
    obj.CompositionType = "ELEMENT"
    t = QT_TRANSLATE_NOOP("App::Property", "The type of this building")
    obj.addProperty("App::PropertyEnumeration", "BuildingType", "Building", t, locked=True)
    obj.BuildingType = ArchBuildingPart.BuildingTypes
    if FreeCAD.GuiUp:
        obj.ViewObject.ShowLevel = False
        obj.ViewObject.ShowLabel = False
    return obj


def make2DDrawing(objectslist=None, baseobj=None, name=None):
    """
    Creates a 2D drawing view in the active document.

    Parameters
    ----------
    objectslist : list of Part::FeaturePython, optional
        A list of objects to include in the drawing. Defaults to None.
    baseobj : Part::FeaturePython, optional
        The base object for the drawing. Defaults to None.
    name : str, optional
        The name to assign to the created drawing. Defaults to None.

    Returns
    -------
    App::GeometryPython
        The created 2D drawing object.
    """
    obj = makeBuildingPart(objectslist)
    obj.Label = name if name else translate("Arch", "Drawing")
    obj.IfcType = "Annotation"
    obj.ObjectType = "DRAWING"
    obj.setEditorMode("Area", 2)
    obj.setEditorMode("Height", 2)
    obj.setEditorMode("LevelOffset", 2)
    obj.setEditorMode("OnlySolids", 2)
    obj.setEditorMode("HeightPropagate", 2)
    if FreeCAD.GuiUp:
        obj.ViewObject.DisplayOffset = FreeCAD.Placement()
        obj.ViewObject.ShowLevel = False
    return obj


def convertFloors(floor=None):
    """
    Converts the given floor or building into building parts.

    Parameters
    ----------
    floor : Part::FeaturePython, optional
        The floor or building to convert. If None, all Arch floors in the active document
        are converted. Defaults to None.

    Returns
    -------
    None
    """
    import Draft
    import ArchBuildingPart
    todel = []
    if floor:
        objset = [floor]
    else:
        objset = FreeCAD.ActiveDocument.Objects
    for obj in objset:
        if Draft.getType(obj) in ["Floor", "Building"]:
            nobj = makeBuildingPart(obj.Group)
            if Draft.getType(obj) == "Floor":
                nobj.IfcType = "Building Storey"
                nobj.CompositionType = "ELEMENT"
            else:
                nobj.IfcType = "Building"
                nobj.CompositionType = "ELEMENT"
                t = QT_TRANSLATE_NOOP("App::Property", "The type of this building")
                nobj.addProperty("App::PropertyEnumeration", "BuildingType", "Building", t, locked=True)
                nobj.BuildingType = ArchBuildingPart.BuildingTypes
            label = obj.Label
            for parent in obj.InList:
                if hasattr(parent, "Group"):
                    if obj in parent.Group:
                        parent.addObject(nobj)
                        #g = parent.Group
                        #g.append(nobj)
                        #parent.Group = g
            todel.append(obj.Name)
            if obj.ViewObject:
                # some bug makes this trigger even efter the object has been deleted...
                obj.ViewObject.Proxy.Object = None
                # in case FreeCAD doesn't allow 2 objs with same label
            obj.Label = obj.Label + " to delete"
            nobj.Label = label
    for n in todel:
        from draftutils import todo
        todo.ToDo.delay(FreeCAD.ActiveDocument.removeObject, n)


def makeCurtainWall(baseobj=None, name=None):
    """
    Creates a curtain wall object in the active document.

    Parameters
    ----------
    baseobj : Part::FeaturePython, optional
        The base object for the curtain wall. Defaults to None.
    name : str, optional
        The name to assign to the created curtain wall. Defaults to None.

    Returns
    -------
    Part::FeaturePython
        The created curtain wall object.
    """
    import ArchCurtainWall
    if not FreeCAD.ActiveDocument:
        FreeCAD.Console.PrintError("No active document. Aborting\n")
        return
    obj = FreeCAD.ActiveDocument.addObject("Part::FeaturePython", "CurtainWall")
    obj.Label = name if name else translate("Arch", "Curtain Wall")
    ArchCurtainWall.CurtainWall(obj)
    if FreeCAD.GuiUp:
        ArchCurtainWall.ViewProviderCurtainWall(obj.ViewObject)
    if baseobj:
        obj.Base = baseobj
        if FreeCAD.GuiUp:
            baseobj.ViewObject.hide()
    return obj


def makeEquipment(baseobj=None, placement=None, name=None):
    """
    Creates an equipment object from the given base object in the active document.

    Parameters
    ----------
    baseobj : Part::FeaturePython or Mesh::Feature, optional
        The base object for the equipment. Defaults to None.
    placement : Placement, optional
        The placement of the equipment. Defaults to None.
    name : str, optional
        The name to assign to the created equipment. Defaults to None.

    Returns
    -------
    Part::FeaturePython
        The created equipment object.
    """
    import ArchEquipment
    if not FreeCAD.ActiveDocument:
        FreeCAD.Console.PrintError("No active document. Aborting\n")
        return
    obj = FreeCAD.ActiveDocument.addObject("Part::FeaturePython", "Equipment")
    obj.Label = name if name else translate("Arch", "Equipment")
    ArchEquipment._Equipment(obj)
    if baseobj:
        if baseobj.isDerivedFrom("Mesh::Feature"):
            obj.Mesh = baseobj
        else:
            obj.Base = baseobj
    if placement:
        obj.Placement = placement
    if FreeCAD.GuiUp:
        ArchEquipment._ViewProviderEquipment(obj.ViewObject)
        if baseobj:
            baseobj.ViewObject.hide()
    return obj


def makeFence(section, post, path):
    """
    Creates a fence object in the active document.

    Parameters
    ----------
    section : Part::FeaturePython
        The section profile of the fence.
    post : Part::FeaturePython
        The post profile of the fence.
    path : Part::FeaturePython
        The path along which the fence is created.

    Returns
    -------
    Part::FeaturePython
        The created fence object.
    """
    import ArchFence
    obj = FreeCAD.ActiveDocument.addObject('Part::FeaturePython', 'Fence')
    ArchFence._Fence(obj)
    obj.Section = section
    obj.Post = post
    obj.Path = path
    if FreeCAD.GuiUp:
        ArchFence._ViewProviderFence(obj.ViewObject)
        ArchFence.hide(section)
        ArchFence.hide(post)
        ArchFence.hide(path)
    return obj


def makeFrame(baseobj, profile, name=None):
    """Creates a frame object from a base sketch (or any other object containing wires) and a
    profile object (an extrudable 2D object containing faces or closed wires).

    Parameters
    ----------
    baseobj : Part::FeaturePython
        The base object containing wires to define the frame.
    profile : Part::FeaturePython
        The profile object, an extrudable 2D object containing faces or closed wires.
    name : str, optional
        The name to assign to the created frame. Defaults to None.

    Returns
    -------
    Part::FeaturePython
        The created frame object.
    """
    import ArchFrame
    if not FreeCAD.ActiveDocument:
        FreeCAD.Console.PrintError("No active document. Aborting\n")
        return
    obj = FreeCAD.ActiveDocument.addObject("Part::FeaturePython", "Frame")
    obj.Label = name if name else translate("Arch", "Frame")
    ArchFrame._Frame(obj)
    if FreeCAD.GuiUp:
        ArchFrame._ViewProviderFrame(obj.ViewObject)
    if baseobj:
        obj.Base = baseobj
    if profile:
        obj.Profile = profile
        if FreeCAD.GuiUp:
            profile.ViewObject.hide()
    return obj


def makeGrid(name=None):
    """
    Creates a grid object in the active document.

    Parameters
    ----------
    name : str, optional
        The name to assign to the created grid. Defaults to None.

    Returns
    -------
    Part::FeaturePython
        The created grid object.
    """
    import ArchGrid
    obj = FreeCAD.ActiveDocument.addObject("Part::FeaturePython", "Grid")
    obj.Label = name if name else translate("Arch", "Grid")
    ArchGrid.ArchGrid(obj)
    if FreeCAD.GuiUp:
        ArchGrid.ViewProviderArchGrid(obj.ViewObject)
        obj.ViewObject.Transparency = 85
    FreeCAD.ActiveDocument.recompute()
    return obj


def makeMaterial(name=None, color=None, transparency=None):
    """
    Creates a material object in the active document.

    Parameters
    ----------
    name : str, optional
        The name to assign to the created material. Defaults to None.
    color : tuple of float, optional
        The RGB color of the material. Defaults to None.
    transparency : float, optional
        The transparency level of the material. Defaults to None.

    Returns
    -------
    App::MaterialObjectPython
        The created material object.
    """
    import ArchMaterial
    if not FreeCAD.ActiveDocument:
        FreeCAD.Console.PrintError("No active document. Aborting\n")
        return
    obj = FreeCAD.ActiveDocument.addObject("App::MaterialObjectPython", "Material")
    obj.Label = name if name else translate("Arch", "Material")
    ArchMaterial._ArchMaterial(obj)
    if FreeCAD.GuiUp:
        ArchMaterial._ViewProviderArchMaterial(obj.ViewObject)
    getMaterialContainer().addObject(obj)
    if color:
        obj.Color = color[:3]
        if len(color) > 3:
            obj.Transparency = color[3] * 100
    if transparency:
        obj.Transparency = transparency
    return obj


def makeMultiMaterial(name=None):
    """
    Creates a multi-material object in the active document.

    Parameters
    ----------
    name : str, optional
        The name to assign to the created multi-material. Defaults to None.

    Returns
    -------
    App::FeaturePython
        The created multi-material object.
    """
    import ArchMaterial
    obj = FreeCAD.ActiveDocument.addObject("App::FeaturePython", "MultiMaterial")
    obj.Label = name if name else translate("Arch", "MultiMaterial")
    ArchMaterial._ArchMultiMaterial(obj)
    if FreeCAD.GuiUp:
        ArchMaterial._ViewProviderArchMultiMaterial(obj.ViewObject)
    getMaterialContainer().addObject(obj)
    return obj


def getMaterialContainer():
    """
    Returns a group object to store materials in the active document.

    Returns
    -------
    App::DocumentObjectGroupPython
        The material container object.
    """
    import ArchMaterial
    for obj in FreeCAD.ActiveDocument.Objects:
        if obj.Name == "MaterialContainer":
            return obj
    obj = FreeCAD.ActiveDocument.addObject("App::DocumentObjectGroupPython", "MaterialContainer")
    obj.Label = "Materials"
    ArchMaterial._ArchMaterialContainer(obj)
    if FreeCAD.GuiUp:
        ArchMaterial._ViewProviderArchMaterialContainer(obj.ViewObject)
    return obj


def getDocumentMaterials():
    """
    Retrieves all material objects in the active document.

    Returns
    -------
    list of App::MaterialObjectPython
        A list of all material objects in the document.
    """
    for obj in FreeCAD.ActiveDocument.Objects:
        if obj.Name == "MaterialContainer":
            mats = []
            for o in obj.Group:
                if o.isDerivedFrom("App::MaterialObjectPython"):
                    mats.append(o)
            return mats
    return []


def makePanel(baseobj=None, length=0, width=0, thickness=0, placement=None, name=None):
    """
    Creates a panel element based on the given profile object and the given
    extrusion thickness. If no base object is given, you can also specify
    length and width for a simple cubic object.

    Parameters
    ----------
    baseobj : Part::FeaturePython, optional
        The base profile object for the panel. Defaults to None.
    length : float, optional
        The length of the panel. Defaults to 0.
    width : float, optional
        The width of the panel. Defaults to 0.
    thickness : float, optional
        The thickness of the panel. Defaults to 0.
    placement : Placement, optional
        The placement of the panel. Defaults to None.
    name : str, optional
        The name to assign to the created panel. Defaults to None.

    Returns
    -------
    Part::FeaturePython
        The created panel object.
    """
    import ArchPanel
    if not FreeCAD.ActiveDocument:
        FreeCAD.Console.PrintError("No active document. Aborting\n")
        return
    obj = FreeCAD.ActiveDocument.addObject("Part::FeaturePython", "Panel")
    obj.Label = name if name else translate("Arch", "Panel")
    ArchPanel._Panel(obj)
    if FreeCAD.GuiUp:
        ArchPanel._ViewProviderPanel(obj.ViewObject)
    if baseobj:
        obj.Base = baseobj
        if FreeCAD.GuiUp:
            obj.Base.ViewObject.hide()
    if width:
        obj.Width = width
    if thickness:
        obj.Thickness = thickness
    if length:
        obj.Length = length
    return obj


def makePanelCut(panel, name=None):
    """
    Creates a 2D view of the given panel in the 3D space, positioned at the origin.

    Parameters
    ----------
    panel : Part::FeaturePython
        The panel object to create a 2D view for.
    name : str, optional
        The name to assign to the created panel cut. Defaults to None.

    Returns
    -------
    Part::FeaturePython
        The created panel cut object.
    """
    import ArchPanel
    view = FreeCAD.ActiveDocument.addObject("Part::FeaturePython", "PanelCut")
    view.Label = name if name else translate("Arch", "View of") + " " + panel.Label
    ArchPanel.PanelCut(view)
    view.Source = panel
    if FreeCAD.GuiUp:
        ArchPanel.ViewProviderPanelCut(view.ViewObject)
    return view


def makePanelSheet(panels=[], name=None):
    """
    Creates a sheet with the given panel cuts in the 3D space, positioned at the origin.

    Parameters
    ----------
    panels : list of Part::FeaturePython, optional
        A list of panel cuts to include in the sheet. Defaults to an empty list.
    name : str, optional
        The name to assign to the created panel sheet. Defaults to None.

    Returns
    -------
    Part::FeaturePython
        The created panel sheet object.
    """
    import ArchPanel
    sheet = FreeCAD.ActiveDocument.addObject("Part::FeaturePython", "PanelSheet")
    sheet.Label = name if name else translate("Arch", "PanelSheet")
    ArchPanel.PanelSheet(sheet)
    if panels:
        sheet.Group = panels
    if FreeCAD.GuiUp:
        ArchPanel.ViewProviderPanelSheet(sheet.ViewObject)
    return sheet


def makePipe(baseobj=None, diameter=0, length=0, placement=None, name=None):
    """
    Creates a pipe object from the given base object or specified dimensions.

    Parameters
    ----------
    baseobj : Part::FeaturePython, optional
        The base object for the pipe. Defaults to None.
    diameter : float, optional
        The diameter of the pipe. Defaults to 0.
    length : float, optional
        The length of the pipe. Defaults to 0.
    placement : Placement, optional
        The placement of the pipe. Defaults to None.
    name : str, optional
        The name to assign to the created pipe. Defaults to None.

    Returns
    -------
    Part::FeaturePython
        The created pipe object.
    """
    import ArchPipe
    if not FreeCAD.ActiveDocument:
        FreeCAD.Console.PrintError("No active document. Aborting\n")
        return
    obj = FreeCAD.ActiveDocument.addObject("Part::FeaturePython", "Pipe")
    obj.Label = name if name else translate("Arch", "Pipe")
    ArchPipe._ArchPipe(obj)
    if FreeCAD.GuiUp:
        ArchPipe._ViewProviderPipe(obj.ViewObject)
        if baseobj:
            baseobj.ViewObject.hide()
    if baseobj:
        obj.Base = baseobj
    else:
        if length:
            obj.Length = length
        else:
            obj.Length = 1000
    if diameter:
        obj.Diameter = diameter
    else:
        obj.Diameter = params.get_param_arch("PipeDiameter")
    obj.Width = obj.Diameter
    obj.Height = obj.Diameter
    if placement:
        obj.Placement = placement
    return obj


def makePipeConnector(pipes, radius=0, name=None):
    """
    Creates a connector between the given pipes.

    Parameters
    ----------
    pipes : list of Part::FeaturePython
        A list of pipe objects to connect.
    radius : float, optional
        The curvature radius of the connector. Defaults to 0, which uses the diameter of the first pipe.
    name : str, optional
        The name to assign to the created connector. Defaults to None.

    Returns
    -------
    Part::FeaturePython
        The created pipe connector object.
    """
    import ArchPipe
    if not FreeCAD.ActiveDocument:
        FreeCAD.Console.PrintError("No active document. Aborting\n")
        return
    obj = FreeCAD.ActiveDocument.addObject("Part::FeaturePython", "Connector")
    obj.Label = name if name else translate("Arch", "Connector")
    ArchPipe._ArchPipeConnector(obj)
    obj.Pipes = pipes
    if not radius:
        radius = pipes[0].Diameter
    obj.Radius = radius
    if FreeCAD.GuiUp:
        ArchPipe._ViewProviderPipe(obj.ViewObject)
    return obj


def makeProfile(profile=[0, 'REC', 'REC100x100', 'R', 100, 100]):
    """
    Creates a profile object based on the given profile data.

    Parameters
    ----------
    profile : list, optional
        A list defining the profile data. Defaults to [0, 'REC', 'REC100x100', 'R', 100, 100].

    Returns
    -------
    Part::Part2DObjectPython
        The created profile object.
    """
    import ArchProfile
    if not FreeCAD.ActiveDocument:
        FreeCAD.Console.PrintError("No active document. Aborting\n")
        return
    obj = FreeCAD.ActiveDocument.addObject("Part::Part2DObjectPython", "Profile")
    obj.Label = profile[2] + "_"
    if profile[3] == "C":
        ArchProfile._ProfileC(obj, profile)
    elif profile[3] == "H":
        ArchProfile._ProfileH(obj, profile)
    elif profile[3] == "R":
        ArchProfile._ProfileR(obj, profile)
    elif profile[3] == "RH":
        ArchProfile._ProfileRH(obj, profile)
    elif profile[3] == "U":
        ArchProfile._ProfileU(obj, profile)
    elif profile[3] == "L":
        ArchProfile._ProfileL(obj, profile)
    elif profile[3] == "T":
        ArchProfile._ProfileT(obj, profile)
    else:
        print("Profile not supported")
    if FreeCAD.GuiUp:
        ArchProfile.ViewProviderProfile(obj.ViewObject)
    return obj


def makeProject(sites=None, name=None):
    """Create an Arch project.

    If sites are provided, add them as children of the new project.

    Parameters
    ----------
    sites: list of <Part::FeaturePython>, optional
        Sites to add as children of the project. Ultimately this could be
        anything, however.
    name: str, optional
        The label for the project.

    Returns
    -------
    <Part::FeaturePython>
        The created project.

    Notes
    -----
    This function is deprecated and will be removed in a future version.
    The NativeIFC project is the new way to create IFC projects.
    """
    import ArchProject
    import Part
    if not FreeCAD.ActiveDocument:
        return FreeCAD.Console.PrintError("No active document. Aborting\n")
    obj = FreeCAD.ActiveDocument.addObject("Part::FeaturePython", "Project")
    obj.Label = name if name else translate("Arch", "Project")
    ArchProject._Project(obj)
    if FreeCAD.GuiUp:
        ArchProject._ViewProviderProject(obj.ViewObject)
    if sites:
        obj.Group = sites
    return obj


def makeRebar(baseobj=None, sketch=None, diameter=None, amount=1, offset=None, name=None):
    """
    Creates a reinforcement bar object.

    Parameters
    ----------
    baseobj : Part::FeaturePython, optional
        The structural object to host the rebar. Defaults to None.
    sketch : Part::FeaturePython, optional
        The sketch defining the rebar profile. Defaults to None.
    diameter : float, optional
        The diameter of the rebar. Defaults to None.
    amount : int, optional
        The number of rebars. Defaults to 1.
    offset : float, optional
        The offset distance for the rebar. Defaults to None.
    name : str, optional
        The name to assign to the created rebar. Defaults to None.

    Returns
    -------
    Part::FeaturePython
        The created rebar object.
    """
    import ArchRebar
    if not FreeCAD.ActiveDocument:
        FreeCAD.Console.PrintError("No active document. Aborting\n")
        return
    obj = FreeCAD.ActiveDocument.addObject("Part::FeaturePython", "Rebar")
    obj.Label = name if name else translate("Arch", "Rebar")
    ArchRebar._Rebar(obj)
    if FreeCAD.GuiUp:
        ArchRebar._ViewProviderRebar(obj.ViewObject)
    if baseobj and sketch:
        if hasattr(sketch, "AttachmentSupport"):
            if sketch.AttachmentSupport:
                if isinstance(sketch.AttachmentSupport, tuple):
                    if sketch.AttachmentSupport[0] == baseobj:
                        sketch.AttachmentSupport = None
                elif sketch.AttachmentSupport == baseobj:
                    sketch.AttachmentSupport = None
        obj.Base = sketch
        if FreeCAD.GuiUp:
            sketch.ViewObject.hide()
        obj.Host = baseobj
    elif sketch and not baseobj:
        # a rebar could be based on a wire without the existence of a Structure
        obj.Base = sketch
        if FreeCAD.GuiUp:
            sketch.ViewObject.hide()
        obj.Host = None
    elif baseobj and not sketch:
        obj.Shape = baseobj.Shape
    if diameter:
        obj.Diameter = diameter
    else:
        obj.Diameter = params.get_param_arch("RebarDiameter")
    obj.Amount = amount
    obj.Document.recompute()
    if offset is not None:
        obj.OffsetStart = offset
        obj.OffsetEnd = offset
    else:
        obj.OffsetStart = params.get_param_arch("RebarOffset")
        obj.OffsetEnd = params.get_param_arch("RebarOffset")
    obj.Mark = obj.Label
    return obj


def makeReference(filepath=None, partname=None, name=None):
    """
    Creates an Arch reference object.

    Parameters
    ----------
    filepath : str, optional
        The file path of the external reference. Defaults to None.
    partname : str, optional
        The name of the part in the external file. Defaults to None.
    name : str, optional
        The name to assign to the created reference. Defaults to None.

    Returns
    -------
    Part::FeaturePython
        The created reference object.
    """
    import ArchReference
    if not FreeCAD.ActiveDocument:
        FreeCAD.Console.PrintError("No active document. Aborting\n")
        return
    obj = FreeCAD.ActiveDocument.addObject("Part::FeaturePython", "ArchReference")
    obj.Label = name if name else translate("Arch", "External Reference")
    ArchReference.ArchReference(obj)
    if FreeCAD.GuiUp:
        ArchReference.ViewProviderArchReference(obj.ViewObject)
    if filepath:
        obj.File = filepath
    if partname:
        obj.Part = partname
    import Draft
    Draft.select(obj)
    return obj


def makeRoof(baseobj=None,
             facenr=0,
             angles=[45.0],
             run=[250.0],
             idrel=[-1],
             thickness=[50.0],
             overhang=[100.0],
             name=None):
    """
    Creates a roof object based on a closed wire or an object.

    Parameters
    ----------
    baseobj : Part::FeaturePython, optional
        The base object for the roof. Defaults to None.
    facenr : int, optional
        The face number to use as the base. Defaults to 0.
    angles : list of float, optional
        The angles for each edge of the roof. Defaults to [45.0].
    run : list of float, optional
        The run distances for each edge. Defaults to [250.0].
    idrel : list of int, optional
        The relative IDs for each edge. Defaults to [-1].
    thickness : list of float, optional
        The thickness of the roof for each edge. Defaults to [50.0].
    overhang : list of float, optional
        The overhang distances for each edge. Defaults to [100.0].
    name : str, optional
        The name to assign to the created roof. Defaults to None.

    Returns
    -------
    Part::FeaturePython
        The created roof object.

    Notes
    -----
    1. If the base object is a solid the roof uses its shape.
    2. The angles, run, idrel, thickness, and overhang lists are automatically
       completed to match the number of edges in the wire.
    """
    import ArchRoof
    import Part
    if not FreeCAD.ActiveDocument:
        FreeCAD.Console.PrintError("No active document. Aborting\n")
        return
    obj = FreeCAD.ActiveDocument.addObject("Part::FeaturePython", "Roof")
    obj.Label = name if name else translate("Arch", "Roof")
    baseWire = None
    ArchRoof._Roof(obj)
    if FreeCAD.GuiUp:
        ArchRoof._ViewProviderRoof(obj.ViewObject)
    if baseobj:
        obj.Base = baseobj
        if hasattr(obj.Base, "Shape"):
            if obj.Base.Shape.Solids:
                if FreeCAD.GuiUp:
                    obj.Base.ViewObject.hide()
            else:
                if (obj.Base.Shape.Faces and obj.Face):
                    baseWire = obj.Base.Shape.Faces[obj.Face - 1].Wires[0]
                    if FreeCAD.GuiUp:
                        obj.Base.ViewObject.hide()
                elif obj.Base.Shape.Wires:
                    baseWire = obj.Base.Shape.Wires[0]
                    if FreeCAD.GuiUp:
                        obj.Base.ViewObject.hide()
        if baseWire:
            if baseWire.isClosed():
                if FreeCAD.GuiUp:
                    obj.Base.ViewObject.hide()
                edges = Part.__sortEdges__(baseWire.Edges)
                ln = len(edges)
                obj.Angles    = ArchRoof.adjust_list_len(angles, ln, angles[0])
                obj.Runs      = ArchRoof.adjust_list_len(run, ln, run[0])
                obj.IdRel     = ArchRoof.adjust_list_len(idrel, ln, idrel[0])
                obj.Thickness = ArchRoof.adjust_list_len(thickness, ln, thickness[0])
                obj.Overhang  = ArchRoof.adjust_list_len(overhang, ln, overhang[0])
    obj.Face = facenr
    return obj


def makeSchedule():
    """
    Creates a schedule object in the active document.

    Returns
    -------
    App::FeaturePython
        The created schedule object.
    """
    import ArchSchedule
    obj = FreeCAD.ActiveDocument.addObject("App::FeaturePython", "Schedule")
    obj.Label = translate("Arch", "Schedule")
    ArchSchedule._ArchSchedule(obj)
    if FreeCAD.GuiUp:
        ArchSchedule._ViewProviderArchSchedule(obj.ViewObject)
    if hasattr(obj, "CreateSpreadsheet") and obj.CreateSpreadsheet:
        obj.Proxy.getSpreadSheet(obj, force=True)
    return obj


def makeSectionPlane(objectslist=None, name=None):
    """
    Creates a section plane object including the given objects.

    Parameters
    ----------
    objectslist : list of Part::FeaturePython, optional
        A list of objects to include in the section plane. If no object is given, the whole
        document will be considered. Defaults to None.
    name : str, optional
        The name to assign to the created section plane. Defaults to None.

    Returns
    -------
    App::FeaturePython
        The created section plane object.
    """
    import ArchSectionPlane
    import Draft
    import WorkingPlane
    if not FreeCAD.ActiveDocument:
        FreeCAD.Console.PrintError("No active document. Aborting\n")
        return
    obj = FreeCAD.ActiveDocument.addObject("App::FeaturePython", "Section")
    obj.Label = name if name else translate("Arch", "Section")
    ArchSectionPlane._SectionPlane(obj)
    if FreeCAD.GuiUp:
        ArchSectionPlane._ViewProviderSectionPlane(obj.ViewObject)
    if objectslist:
        obj.Objects = objectslist
        bb = FreeCAD.BoundBox()
        for o in Draft.get_group_contents(objectslist):
            if hasattr(o, "Shape") and hasattr(o.Shape, "BoundBox"):
                bb.add(o.Shape.BoundBox)
        obj.Placement = WorkingPlane.get_working_plane().get_placement()
        obj.Placement.Base = bb.Center
        if FreeCAD.GuiUp:
            margin = bb.XLength * 0.1
            obj.ViewObject.DisplayLength = bb.XLength + margin
            obj.ViewObject.DisplayHeight = bb.YLength + margin
    return obj


def makeSite(objectslist=None, baseobj=None, name=None):
    """
    Creates a site object including the given objects.

    Parameters
    ----------
    objectslist : list of Part::FeaturePython, optional
        A list of objects to include in the site. Defaults to None.
    baseobj : Part::FeaturePython, optional
        The base object for the site. Defaults to None.
    name : str, optional
        The name to assign to the created site. Defaults to None.

    Returns
    -------
    Part::FeaturePython
        The created site object.
    """
    import ArchSite
    if not FreeCAD.ActiveDocument:
        FreeCAD.Console.PrintError("No active document. Aborting\n")
        return
    import Part
    obj = FreeCAD.ActiveDocument.addObject("Part::FeaturePython", "Site")
    obj.Label = name if name else translate("Arch", "Site")
    ArchSite._Site(obj)
    if FreeCAD.GuiUp:
        ArchSite._ViewProviderSite(obj.ViewObject)
    if objectslist:
        obj.Group = objectslist
    if baseobj:
        import Part
        if isinstance(baseobj, Part.Shape):
            obj.Shape = baseobj
        else:
            obj.Terrain = baseobj
    return obj


def makeSpace(objects=None, baseobj=None, name=None):
    """Creates a space object from the given objects.

    Parameters
    ----------
    objects : object or List(<SelectionObject>) or App::PropertyLinkSubList, optional
        The object or selection set that defines the space. If a single object is given,
        it becomes the base shape for the object. If the object or selection set contains
        subelements, these will be used as the boundaries to create the space. By default None.
    baseobj : object or List(<SelectionObject>) or App::PropertyLinkSubList, optional
        Currently unimplemented, it replaces and behaves in the same way as the objects parameter
        if defined. By default None.
    name : str, optional
        The user-facing name to assign to the space object's label. By default None, in
        which case the label is set to "Space".

    Returns
    -------
    Part::FeaturePython
        The created space object.

    Notes
    -----
    The objects parameter can be passed using either of these different formats:
    1. Single object (e.g. a Part::Feature document object). Will be used as the space's base
       shape.::
            objects = <Part::Feature>
    2. List of selection objects, as provided by ``Gui.Selection.getSelectionEx()``. This
       requires the GUI to be active. The `SubObjects` property of each selection object in the
       list defines the space's boundaries. If the list contains a single selection object without
       subobjects, or with only one subobject, the object in its ``Object`` property is used as
       the base shape.::
            objects = [<SelectionObject>, ...]
    3. A list of tuples that can be assigned to an ``App::PropertyLinkSubList`` property. Each
       tuple contains a document object and a nested tuple of subobjects that define the boundaries. If
       the list contains a single tuple without a nested subobjects tuple, or a subobjects tuple
       with only one subobject, the object in the tuple is used as the base shape.::
            objects = [(obj1, ("Face1")), (obj2, ("Face1")), ...]
            objects = [(obj, ("Face1", "Face2", "Face3", "Face4"))]
    """
    import ArchSpace
    if not FreeCAD.ActiveDocument:
        FreeCAD.Console.PrintError("No active document. Aborting\n")
        return
    space = FreeCAD.ActiveDocument.addObject("Part::FeaturePython", "Space")
    space.Label = name if name else translate("Arch", "Space")
    ArchSpace._Space(space)
    if FreeCAD.GuiUp:
        ArchSpace._ViewProviderSpace(space.ViewObject)
    if baseobj:
        objects = baseobj
    if objects:
        if not isinstance(objects, list):
            objects = [objects]

        isSingleObject = lambda objs: len(objs) == 1

        # We assume that the objects list is not a mixed set. The type of the first
        # object will determine the type of the set.
        # Input to this function can come into three different formats. First convert it
        # to a common format: [ (<Part::Feature>, ["Face1", ...]), ... ]
        if (hasattr(objects[0], "isDerivedFrom") and
                objects[0].isDerivedFrom("Gui::SelectionObject")):
            # Selection set: convert to common format
            # [<SelectionObject>, ...]
            objects = [(obj.Object, obj.SubElementNames) for obj in objects]
        elif (isinstance(objects[0], tuple) or isinstance(objects[0], list)):
            # Tuple or list of object with subobjects: pass unmodified
            # [ (<Part::Feature>, ["Face1", ...]), ... ]
            pass
        else:
            # Single object: assume anything else passed is a single object with no
            # boundaries.
            # [ <Part::Feature> ]
            objects = [(objects[0], [])]

        if isSingleObject(objects):
            # For a single object, having boundaries is determined by them being defined
            # as more than one subelement (e.g. two faces)
            boundaries = [obj for obj in objects if len(obj[1]) > 1]
        else:
            boundaries = [obj for obj in objects if obj[1]]

        if isSingleObject(objects) and not boundaries:
            space.Base = objects[0][0]
            if FreeCAD.GuiUp:
                objects[0][0].ViewObject.hide()
        else:
            space.Proxy.addSubobjects(space, boundaries)
    return space

def addSpaceBoundaries(space, subobjects):
    """Adds the given subobjects as defining boundaries of the given space.

    Parameters
    ----------
    space : ArchSpace._Space
        Arch space object to add the boundaries to.
    subobjects : List(<SelectionObject>) or App::PropertyLinkSubList
        List of boundaries to add to the space.

    Notes
    -----
    The subobjects parameter can be passed using either of these different formats:
    1. List of selection objects, as provided by ``Gui.Selection.getSelectionEx()``. This
       requires the GUI to be active. The `SubObjects` property of each selection object in the
       list defines the boundaries to add to the space.::
            subobjects = [<SelectionObject>, ...]
    2. A list of tuples that can be assigned to an ``App::PropertyLinkSubList`` property. Each
       tuple contains a document object and a nested tuple of subobjects that define the boundaries
       to add.::
            subobjects = [(obj1, ("Face1")), (obj2, ("Face1")), ...]
            subobjects = [(obj, ("Face1", "Face2", "Face3", "Face4"))]
    """
    import Draft
    if Draft.getType(space) == "Space":
        space.Proxy.addSubobjects(space, subobjects)

def removeSpaceBoundaries(space, subobjects):
    """Remove the given subobjects as defining boundaries of the given space.

    Parameters
    ----------
    space : ArchSpace._Space
        Arch space object to remove the boundaries from.
    subobjects : List(<SelectionObject>) or App::PropertyLinkSubList
        List of boundaries to remove from the space.

    Notes
    -----
    The subobjects parameter can be passed using either of these different formats:
    1. List of selection objects, as provided by ``Gui.Selection.getSelectionEx()``. This
       requires the GUI to be active. The `SubObjects` property of each selection object in the
       list defines the boundaries to remove from the space.::
            subobjects = [<SelectionObject>, ...]
    2. A list of tuples that can be assigned to an ``App::PropertyLinkSubList`` property. Each
       tuple contains a document object and a nested tuple of subobjects that define the boundaries
       to remove.::
            subobjects = [(obj1, ("Face1")), (obj2, ("Face1")), ...]
            subobjects = [(obj, ("Face1", "Face2", "Face3", "Face4"))]
    """
    import Draft
    if Draft.getType(space) == "Space":
        space.Proxy.removeSubobjects(space, subobjects)

def makeStairs(baseobj=None, length=None, width=None, height=None, steps=None, name=None):
    """
    Creates a stairs object with the given attributes.

    Parameters
    ----------
    baseobj : Part::FeaturePython, optional
        The base object for the stairs. Defaults to None.
    length : float, optional
        The length of the stairs. Defaults to None.
    width : float, optional
        The width of the stairs. Defaults to None.
    height : float, optional
        The height of the stairs. Defaults to None.
    steps : int, optional
        The number of steps. Defaults to None.
    name : str, optional
        The name to assign to the created stairs. Defaults to None.

    Returns
    -------
    Part::FeaturePython
        The created stairs object.
    """
    import ArchStairs
    if not FreeCAD.ActiveDocument:
        FreeCAD.Console.PrintError("No active document. Aborting\n")
        return

    stairs = []
    additions = []
    label = name if name else translate("Arch", "Stairs")

    def setProperty(obj, length, width, height, steps):
        """setProperty(obj,length,width,height,steps): sets up the basic properties for this stair"""
        if length:
            obj.Length = length
        else:
            obj.Length = params.get_param_arch("StairsLength")
        if width:
            obj.Width = width
        else:
            obj.Width = params.get_param_arch("StairsWidth")
        if height:
            obj.Height = height
        else:
            obj.Height = params.get_param_arch("StairsHeight")
        if steps:
            obj.NumberOfSteps = steps
        obj.Structure = "Massive"
        obj.StructureThickness = 150
        obj.DownSlabThickness = 150
        obj.UpSlabThickness = 150

        obj.RailingOffsetLeft = 60
        obj.RailingOffsetRight = 60
        obj.RailingHeightLeft = 900
        obj.RailingHeightRight = 900

    if baseobj:
        if not isinstance(baseobj, list):
            baseobj = [baseobj]
        lenSelection = len(baseobj)
        if lenSelection > 1:
            stair = FreeCAD.ActiveDocument.addObject("Part::FeaturePython", "Stairs")
            stair.Label = label
            ArchStairs._Stairs(stair)
            stairs.append(stair)
            i = 1
        else:
            i = 0
        for baseobjI in baseobj:
            stair = FreeCAD.ActiveDocument.addObject("Part::FeaturePython", "Stairs")
            stair.Label = label
            ArchStairs._Stairs(stair)
            stairs.append(stair)
            stairs[i].Base = baseobjI
            if steps:
                stepsI = steps
            else:
                stepsI = 20
            setProperty(stairs[i], None, width, height, stepsI)
            if i > 1:
                additions.append(stairs[i])
                stairs[i].LastSegment = stairs[i - 1]
            else:
                if len(stairs) > 1:                     # i.e. length >1, have a 'master' staircase created
                    stairs[0].Base = stairs[1]
            i += 1
        if lenSelection > 1:
            stairs[0].Additions = additions
    else:
        obj = FreeCAD.ActiveDocument.addObject("Part::FeaturePython", "Stairs")
        obj.Label = label
        ArchStairs._Stairs(obj)
        setProperty(obj, length, width, height, steps)
        stairs.append(obj)
    if FreeCAD.GuiUp:
        if baseobj:
            for stair in stairs:
                ArchStairs._ViewProviderStairs(stair.ViewObject)
        else:
            ArchStairs._ViewProviderStairs(obj.ViewObject)
    if stairs:
        for stair in stairs:
            stair.recompute()
        makeRailing(stairs)
        # return stairs - all other functions expect one object as return value
        return stairs[0]
    else:
        obj.recompute()
        return obj


def makeRailing(stairs):
    """
    Creates railings for the given stairs.

    Parameters
    ----------
    stairs : list of Part::FeaturePython
        The stairs objects to add railings to.

    Returns
    -------
    None
    """
    import ArchPipe

    def makeRailingLorR(stairs, side="L"):
        """makeRailingLorR(stairs,side="L"): Creates a railing on the given side of the stairs, L or R"""
        for stair in reversed(stairs):
            if side == "L":
                outlineLR = stair.OutlineLeft
                outlineLRAll = stair.OutlineLeftAll
                stairRailingLR = "RailingLeft"
            elif side == "R":
                outlineLR = stair.OutlineRight
                outlineLRAll = stair.OutlineRightAll
                stairRailingLR = "RailingRight"
            if outlineLR or outlineLRAll:
                lrRail = makePipe(baseobj=None, diameter=0, length=0, placement=None, name=translate("Arch", "Railing"))
                if outlineLRAll:
                    setattr(stair, stairRailingLR, lrRail)
                    break
                elif outlineLR:
                    setattr(stair, stairRailingLR, lrRail)

    if stairs is None:
        sel = FreeCADGui.Selection.getSelection()
        sel0 = sel[0]
        stairs = []
        # TODO currently consider 1st selected object, then would tackle multiple objects?
        if Draft.getType(sel[0]) == "Stairs":
            stairs.append(sel0)
            if Draft.getType(sel0.Base) == "Stairs":
                stairs.append(sel0.Base)
                additions = sel0.Additions
                for additionsI in additions:
                    if Draft.getType(additionsI) == "Stairs":
                        stairs.append(additionsI)
            else:
                stairs.append(sel[0])
        else:
            print("No Stairs object selected")
            return

    makeRailingLorR(stairs, "L")
    makeRailingLorR(stairs, "R")


def makeTruss(baseobj=None, name=None):
    """
    Creates a truss object from the given base object.

    Parameters
    ----------
    baseobj : Part::FeaturePython, optional
        The base object for the truss. Defaults to None.
    name : str, optional
        The name to assign to the created truss. Defaults to None.

    Returns
    -------
    Part::FeaturePython
        The created truss object.
    """
    import ArchTruss
    if not FreeCAD.ActiveDocument:
        FreeCAD.Console.PrintError("No active document. Aborting\n")
        return
    obj = FreeCAD.ActiveDocument.addObject("Part::FeaturePython", "Truss")
    obj.Label = name if name else translate("Arch", "Truss")
    ArchTruss.Truss(obj)
    if FreeCAD.GuiUp:
        ArchTruss.ViewProviderTruss(obj.ViewObject)
    if baseobj:
        obj.Base = baseobj
        if FreeCAD.GuiUp:
            baseobj.ViewObject.hide()
    return obj


<<<<<<< HEAD
def makeWall(baseobj=None,height=None,length=None,width=None,align=None,offset=None,face=None,name=None):
=======
def makeWall(baseobj=None, height=None, length=None, width=None, align=None, face=None, name=None):
>>>>>>> 43b2a0e3
    """Create a wall based on a given object, and returns the generated wall.

    TODO: It is unclear what defines which units this function uses.

    Parameters
    ----------
    baseobj: <Part::Feature>, optional
        The base object with which to build the wall. This can be a sketch, a
        draft object, a face, or a solid. It can also be left as None.
    height: float, optional
        The height of the wall.
    length: float, optional
        The length of the wall. Not used if the wall is based off an object.
        Will use Arch default if left empty.
    width: float, optional
        The width of the wall. Not used if the base object is a face.  Will use
        Arch default if left empty.
    align: str, optional
        Either "Center", "Left", or "Right". Effects the alignment of the wall
        on its baseline.
    face: int, optional
        The index number of a face on the given baseobj, to base the wall on.
    name: str, optional
        The name to give to the created wall.

    Returns
    -------
    <Part::FeaturePython>
        Returns the generated wall.

    Notes
    -----
    1. Creates a new <Part::FeaturePython> object, and turns it into a parametric wall
       object. This <Part::FeaturePython> object does not yet have any shape.
    2. The wall then uses the baseobj.Shape as the basis to extrude out a wall shape,
       giving the new <Part::FeaturePython> object a shape.
    3. It then hides the original baseobj.
    """
    import ArchWall
    import Draft
    from draftutils import params
    if not FreeCAD.ActiveDocument:
        FreeCAD.Console.PrintError("No active document. Aborting\n")
        return
    obj = FreeCAD.ActiveDocument.addObject("Part::FeaturePython", "Wall")
    if name:
        obj.Label = name
    else:
        obj.Label = translate("Arch", "Wall")
    ArchWall._Wall(obj)
    if FreeCAD.GuiUp:
        ArchWall._ViewProviderWall(obj.ViewObject)
    if baseobj:
        if hasattr(baseobj, 'Shape') or baseobj.isDerivedFrom("Mesh::Feature"):
            obj.Base = baseobj
        else:
            FreeCAD.Console.PrintWarning(str(translate("Arch", "Walls can only be based on Part or Mesh objects")))
    if face:
        obj.Face = face
    if length:
        obj.Length = length
    if width:
        obj.Width = width
    else:
        obj.Width = params.get_param_arch("WallWidth")
    if height:
        obj.Height = height
    else:
        obj.Height = params.get_param_arch("WallHeight")
    if offset:
        obj.Offset = offset
    else:
        obj.Offset = params.get_param_arch("WallOffset")
    if align:
        obj.Align = align
    else:
        obj.Align = ["Center", "Left", "Right"][params.get_param_arch("WallAlignment")]
    if obj.Base and FreeCAD.GuiUp:
        if Draft.getType(obj.Base) != "Space":
            obj.Base.ViewObject.hide()
    return obj


def joinWalls(walls, delete=False):
    """Join the given list of walls into one sketch-based wall.

    Take the first wall in the list, and adds on the other walls in the list.
    Return the modified first wall.

    Setting delete to True, will delete the other walls. Only join walls
    if the walls have the same width, height and alignment.

    Parameters
    ----------
    walls : list of <Part::FeaturePython>
        List containing the walls to add to the first wall in the list. Walls must
        be based off a base object.
    delete : bool, optional
        If True, deletes the other walls in the list. Defaults to False.

    Returns
    -------
    Part::FeaturePython
        The joined wall object.
    """
    import Part
    import Draft
    import ArchWall
    if not walls:
        return None
    if not isinstance(walls, list):
        walls = [walls]
    if not ArchWall.areSameWallTypes(walls):
        return None
    deleteList = []
    base = walls.pop()
    if base.Base:
        if base.Base.Shape.Faces:
            return None
        # Use ArchSketch if SketchArch add-on is present
        if Draft.getType(base.Base) == "ArchSketch":
            sk = base.Base
        else:
            try:
                import ArchSketchObject
                newSk = ArchSketchObject.makeArchSketch()
            except:
                if Draft.getType(base.Base) != "Sketcher::SketchObject":
                    newSk = FreeCAD.ActiveDocument.addObject("Sketcher::SketchObject", "WallTrace")
                else:
                    newSk = None
            if newSk:
                sk = Draft.makeSketch(base.Base, autoconstraints=True, addTo=newSk)
                base.Base = sk
            else:
                sk = base.Base
    for w in walls:
        if w.Base:
            if not w.Base.Shape.Faces:
                for e in w.Base.Shape.Edges:
                    l = e.Curve
                    if isinstance(l, Part.Line):
                        l = Part.LineSegment(e.Vertexes[0].Point, e.Vertexes[-1].Point)
                    sk.addGeometry(l)
                    deleteList.append(w.Name)
    if delete:
        for n in deleteList:
            FreeCAD.ActiveDocument.removeObject(n)
    FreeCAD.ActiveDocument.recompute()
    base.ViewObject.show()
    return base


def makeWindow(baseobj=None, width=None, height=None, parts=None, name=None):
    """
    Creates a window object based on the given base object.

    Parameters
    ----------
    baseobj : Part::FeaturePython, optional
        The base object for the window. Defaults to None.
    width : float, optional
        The width of the window. Defaults to None.
    height : float, optional
        The height of the window. Defaults to None.
    parts : list, optional
        The parts of the window. Defaults to None.
    name : str, optional
        The name to assign to the created window. Defaults to None.

    Returns
    -------
    Part::FeaturePython
        The created window object.
    """
    import ArchWindow
    import Draft
    from draftutils import todo
    if not FreeCAD.ActiveDocument:
        FreeCAD.Console.PrintError("No active document. Aborting\n")
        return
    if baseobj:
        if Draft.getType(baseobj) == "Window":
            obj = Draft.clone(baseobj)
            return obj
    obj = FreeCAD.ActiveDocument.addObject("Part::FeaturePython", "Window")
    ArchWindow._Window(obj)
    if name:
        obj.Label = name
    else:
        obj.Label = translate("Arch", "Window")
    if FreeCAD.GuiUp:
        ArchWindow._ViewProviderWindow(obj.ViewObject)
    if width:
        obj.Width = width
    if height:
        obj.Height = height
    if baseobj:
        obj.Normal = baseobj.Placement.Rotation.multVec(FreeCAD.Vector(0, 0, -1))
        obj.Base = baseobj
    if parts is not None:
        obj.WindowParts = parts
    else:
        if baseobj:
            if baseobj.getLinkedObject().isDerivedFrom("Part::Part2DObject"):
                # create default component
                if baseobj.Shape.Wires:
                    tp = "Frame"
                    if len(baseobj.Shape.Wires) == 1:
                        tp = "Solid panel"
                    i = 0
                    ws = ''
                    for w in baseobj.Shape.Wires:
                        if w.isClosed():
                            if ws: ws += ","
                            ws += "Wire" + str(i)
                            i += 1
                    obj.WindowParts = ["Default", tp, ws, "1", "0"]
            else:
                # bind properties from base obj if existing
                for prop in ["Height", "Width", "Subvolume", "Tag", "Description", "Material"]:
                    for p in baseobj.PropertiesList:
                        if (p == prop) or p.endswith("_" + prop):
                            obj.setExpression(prop, baseobj.Name + "." + p)

    if obj.Base and FreeCAD.GuiUp:
        obj.Base.ViewObject.DisplayMode = "Wireframe"
        obj.Base.ViewObject.hide()
        todo.ToDo.delay(ArchWindow.recolorize, [obj.Document.Name, obj.Name])
    return obj<|MERGE_RESOLUTION|>--- conflicted
+++ resolved
@@ -1473,11 +1473,7 @@
     return obj
 
 
-<<<<<<< HEAD
 def makeWall(baseobj=None,height=None,length=None,width=None,align=None,offset=None,face=None,name=None):
-=======
-def makeWall(baseobj=None, height=None, length=None, width=None, align=None, face=None, name=None):
->>>>>>> 43b2a0e3
     """Create a wall based on a given object, and returns the generated wall.
 
     TODO: It is unclear what defines which units this function uses.
