<?xml version="1.0" encoding="UTF-8"?>
<ui version="4.0">
 <class>MeasureGui::DlgPrefsMeasureAppearanceImp</class>
 <widget class="QWidget" name="MeasureGui::DlgPrefsMeasureAppearanceImp">
  <property name="geometry">
   <rect>
    <x>0</x>
    <y>0</y>
    <width>623</width>
    <height>287</height>
   </rect>
  </property>
  <property name="sizePolicy">
   <sizepolicy hsizetype="Preferred" vsizetype="Minimum">
    <horstretch>0</horstretch>
    <verstretch>0</verstretch>
   </sizepolicy>
  </property>
  <property name="windowTitle">
   <string>Appearance</string>
  </property>
  <property name="windowIcon">
   <iconset resource="Resources/Measure.qrc">
    <normaloff>:/icons/preferences-measure.svg</normaloff>:/icons/preferences-measure.svg</iconset>
  </property>
  <property name="toolTip">
   <string/>
  </property>
  <layout class="QVBoxLayout" name="verticalLayout_3">
   <item>
    <widget class="QGroupBox" name="gbMisc">
     <property name="sizePolicy">
      <sizepolicy hsizetype="Preferred" vsizetype="Preferred">
       <horstretch>0</horstretch>
       <verstretch>0</verstretch>
      </sizepolicy>
     </property>
     <property name="minimumSize">
      <size>
       <width>0</width>
       <height>0</height>
      </size>
     </property>
     <property name="maximumSize">
      <size>
       <width>16777215</width>
       <height>200</height>
      </size>
     </property>
     <property name="title">
      <string>Default Property Values</string>
     </property>
     <layout class="QVBoxLayout" name="verticalLayout_2">
      <item>
       <layout class="QGridLayout" name="gridLayout_5" columnstretch="2,1">
        <item row="0" column="0">
         <widget class="QLabel" name="label">
          <property name="text">
           <string>Text size</string>
          </property>
         </widget>
        </item>
        <item row="2" column="0">
         <widget class="QLabel" name="label_3">
          <property name="text">
           <string>Line color</string>
          </property>
         </widget>
        </item>
        <item row="0" column="1">
         <widget class="Gui::PrefSpinBox" name="sbFontSize">
          <property name="alignment">
           <set>Qt::AlignRight|Qt::AlignTrailing|Qt::AlignVCenter</set>
          </property>
          <property name="minimum">
           <number>1</number>
          </property>
          <property name="value">
           <number>18</number>
          </property>
          <property name="prefEntry" stdset="0">
           <cstring>DefaultFontSize</cstring>
          </property>
          <property name="prefPath" stdset="0">
           <cstring>Mod/Measure/Appearance</cstring>
          </property>
         </widget>
        </item>
        <item row="3" column="1">
         <widget class="Gui::PrefColorButton" name="cbBackground">
          <property name="color" stdset="0">
           <color>
<<<<<<< HEAD
            <red>60</red>
            <green>240</green>
=======
            <red>0</red>
            <green>0</green>
>>>>>>> 7d5ac7e7
            <blue>0</blue>
           </color>
          </property>
          <property name="prefEntry" stdset="0">
           <cstring>DefaultTextBackgroundColor</cstring>
          </property>
          <property name="prefPath" stdset="0">
           <cstring>Mod/Measure/Appearance</cstring>
          </property>
         </widget>
        </item>
        <item row="3" column="0">
         <widget class="QLabel" name="label_2">
          <property name="text">
           <string>Background color</string>
          </property>
         </widget>
        </item>
        <item row="2" column="1">
         <widget class="Gui::PrefColorButton" name="cbLine">
          <property name="sizePolicy">
           <sizepolicy hsizetype="MinimumExpanding" vsizetype="Fixed">
            <horstretch>0</horstretch>
            <verstretch>0</verstretch>
           </sizepolicy>
          </property>
          <property name="color" stdset="0">
           <color>
            <red>255</red>
            <green>255</green>
            <blue>255</blue>
           </color>
          </property>
          <property name="prefEntry" stdset="0">
           <cstring>DefaultLineColor</cstring>
          </property>
          <property name="prefPath" stdset="0">
           <cstring>Mod/Measure/Appearance</cstring>
          </property>
         </widget>
        </item>
        <item row="1" column="0">
         <widget class="QLabel" name="label_2">
          <property name="text">
           <string>Text color</string>
          </property>
         </widget>
        </item>
        <item row="1" column="1">
         <widget class="Gui::PrefColorButton" name="cbText">
          <property name="color" stdset="0">
           <color>
            <red>60</red>
            <green>240</green>
            <blue>0</blue>
           </color>
          </property>
          <property name="prefEntry" stdset="0">
           <cstring>DefaultTextColor</cstring>
          </property>
          <property name="prefPath" stdset="0">
           <cstring>Mod/Measure/Appearance</cstring>
          </property>
         </widget>
        </item>
       </layout>
      </item>
     </layout>
    </widget>
   </item>
   <item>
    <spacer name="verticalSpacer">
     <property name="orientation">
      <enum>Qt::Vertical</enum>
     </property>
     <property name="sizeHint" stdset="0">
      <size>
       <width>20</width>
       <height>40</height>
      </size>
     </property>
    </spacer>
   </item>
  </layout>
 </widget>
 <customwidgets>
  <customwidget>
   <class>Gui::ColorButton</class>
   <extends>QPushButton</extends>
   <header>Gui/Widgets.h</header>
  </customwidget>
  <customwidget>
   <class>Gui::PrefSpinBox</class>
   <extends>QSpinBox</extends>
   <header>Gui/PrefWidgets.h</header>
  </customwidget>
  <customwidget>
   <class>Gui::PrefColorButton</class>
   <extends>Gui::ColorButton</extends>
   <header>Gui/PrefWidgets.h</header>
  </customwidget>
 </customwidgets>
 <resources>
  <include location="Resources/Measure.qrc"/>
 </resources>
 <connections/>
</ui><|MERGE_RESOLUTION|>--- conflicted
+++ resolved
@@ -90,13 +90,8 @@
          <widget class="Gui::PrefColorButton" name="cbBackground">
           <property name="color" stdset="0">
            <color>
-<<<<<<< HEAD
-            <red>60</red>
-            <green>240</green>
-=======
             <red>0</red>
             <green>0</green>
->>>>>>> 7d5ac7e7
             <blue>0</blue>
            </color>
           </property>
@@ -125,9 +120,9 @@
           </property>
           <property name="color" stdset="0">
            <color>
-            <red>255</red>
-            <green>255</green>
-            <blue>255</blue>
+            <red>60</red>
+            <green>240</green>
+            <blue>0</blue>
            </color>
           </property>
           <property name="prefEntry" stdset="0">
