--- conflicted
+++ resolved
@@ -34,12 +34,9 @@
 #include <Base/BaseClass.h>
 #include <Mod/Part/PartGlobal.h>
 
-<<<<<<< HEAD
-=======
 #include <App/StringHasher.h>
 #include "TopoShape.h"
 
->>>>>>> 7f3851fb
 namespace Part
 {
 
@@ -53,12 +50,8 @@
  */
 class PartExport FaceMaker: public BRepBuilderAPI_MakeShape, public Base::BaseClass
 {
-<<<<<<< HEAD
     Q_DECLARE_TR_FUNCTIONS(FaceMaker);
-    TYPESYSTEM_HEADER_WITH_OVERRIDE();
-=======
     TYPESYSTEM_HEADER();
->>>>>>> 7f3851fb
 
 public:
     FaceMaker() {}
